--- conflicted
+++ resolved
@@ -4,10 +4,6 @@
 from .main import main
 
 # Source of truth for Hydra's version
-<<<<<<< HEAD
-__version__ = "1.0.0rc1"
-=======
 __version__ = "0.10.0"
->>>>>>> f96a9dcd
 
 __all__ = ["__version__", "MissingConfigException", "main", "utils"]